--- conflicted
+++ resolved
@@ -358,11 +358,7 @@
 	}
 
 	// Verify the trailer byte.
-<<<<<<< HEAD
 	if (packet[length - 1] != EOF) {
-=======
-	if (packet[length - 1] != END) {
->>>>>>> b0a5ce7d
 		ERROR (abstract->context, "Unexpected packet trailer byte (%02x).", packet[length - 1]);
 		return DC_STATUS_PROTOCOL;
 	}
