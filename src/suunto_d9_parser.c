/*
 * libdivecomputer
 *
 * Copyright (C) 2008 Jef Driesen
 *
 * This library is free software; you can redistribute it and/or
 * modify it under the terms of the GNU Lesser General Public
 * License as published by the Free Software Foundation; either
 * version 2.1 of the License, or (at your option) any later version.
 *
 * This library is distributed in the hope that it will be useful,
 * but WITHOUT ANY WARRANTY; without even the implied warranty of
 * MERCHANTABILITY or FITNESS FOR A PARTICULAR PURPOSE.  See the GNU
 * Lesser General Public License for more details.
 *
 * You should have received a copy of the GNU Lesser General Public
 * License along with this library; if not, write to the Free Software
 * Foundation, Inc., 51 Franklin Street, Fifth Floor, Boston,
 * MA 02110-1301 USA
 */

#include <stdlib.h>
#include <string.h>	// memcmp, strdup
#include <stdio.h>	// snprintf

#include "suunto_d9.h"
#include "context-private.h"
#include "parser-private.h"
#include "array.h"

#define ISINSTANCE(parser) dc_parser_isinstance((parser), &suunto_d9_parser_vtable)

#define MAXPARAMS 3
#define NGASMIXES 11

#define D9          0x0E
#define D6          0x0F
#define VYPER2      0x10
#define COBRA2      0x11
#define D4          0x12
#define VYPERAIR    0x13
#define COBRA3      0x14
#define HELO2       0x15
#define D4i         0x19
#define D6i         0x1A
#define D9tx        0x1B
#define DX          0x1C
#define VYPERNOVO   0x1D
#define ZOOPNOVO_A  0x1E
#define ZOOPNOVO_B  0x1F
#define D4F         0x20

#define ID_D6I_V1_MIX2 0x1871C062
#define ID_D6I_V1_MIX3 0x1871C063
#define ID_D6I_V2      0x18724062
#define ID_D4I_V1      ID_D6I_V1_MIX2
#define ID_D4I_V2      ID_D6I_V2
#define ID_DX_V1       0x18922062
#define ID_DX_V2       0x18924062

#define AIR      0
#define NITROX   1
#define GAUGE    2
#define FREEDIVE 3
#define MIXED    4
#define CCR      5

#define SAFETYSTOP   (1 << 0)
#define DECOSTOP     (1 << 1)
#define DEEPSTOP     (1 << 2)

typedef struct suunto_d9_parser_t suunto_d9_parser_t;

struct suunto_d9_parser_t {
	dc_parser_t base;
	unsigned int model;
	unsigned int serial;
	// Cached fields.
	unsigned int cached;
	unsigned int id;
	unsigned int mode;
	unsigned int ngasmixes;
	unsigned int nccr;
	unsigned int oxygen[NGASMIXES];
	unsigned int helium[NGASMIXES];
	unsigned int gasmix;
	unsigned int config;
};

typedef struct sample_info_t {
	unsigned int type;
	unsigned int size;
	unsigned int interval;
	unsigned int divisor;
} sample_info_t;

static dc_status_t suunto_d9_parser_get_datetime (dc_parser_t *abstract, dc_datetime_t *datetime);
static dc_status_t suunto_d9_parser_get_field (dc_parser_t *abstract, dc_field_type_t type, unsigned int flags, void *value);
static dc_status_t suunto_d9_parser_samples_foreach (dc_parser_t *abstract, dc_sample_callback_t callback, void *userdata);

static const dc_parser_vtable_t suunto_d9_parser_vtable = {
	sizeof(suunto_d9_parser_t),
	DC_FAMILY_SUUNTO_D9,
	NULL, /* set_clock */
	NULL, /* set_atmospheric */
	NULL, /* set_density */
	suunto_d9_parser_get_datetime, /* datetime */
	suunto_d9_parser_get_field, /* fields */
	suunto_d9_parser_samples_foreach, /* samples_foreach */
	NULL /* destroy */
};

static unsigned int
suunto_d9_parser_find_gasmix (suunto_d9_parser_t *parser, unsigned int o2, unsigned int he)
{
	// Find the gasmix in the list.
	unsigned int i = parser->nccr;
	while (i < parser->ngasmixes) {
		if (o2 == parser->oxygen[i] && he == parser->helium[i])
			break;
		i++;
	}

	return i;
}

static dc_status_t
suunto_d9_parser_cache (suunto_d9_parser_t *parser)
{
	const unsigned char *data = parser->base.data;
	unsigned int size = parser->base.size;

	if (parser->cached) {
		return DC_STATUS_SUCCESS;
	}

	// Get the logbook id tag.
	unsigned int id = array_uint32_le (data + 1);

	// Gasmix information.
	unsigned int gasmode_offset = 0x19;
	unsigned int gasmix_offset = 0x21;
	unsigned int gasmix_count = 3;
	unsigned int ccr_count = 0;
	if (parser->model == HELO2) {
		gasmode_offset = 0x1F;
		gasmix_offset = 0x54;
		gasmix_count = 8;
	} else if (parser->model == D4i || parser->model == ZOOPNOVO_A ||
		parser->model == ZOOPNOVO_B || parser->model == D4F) {
		gasmode_offset = 0x1D;
		if (id == ID_D4I_V2)
			gasmix_offset = 0x67;
		else
			gasmix_offset = 0x5F;
		gasmix_count = 1;
	} else if (parser->model == D6i || parser->model == VYPERNOVO) {
		gasmode_offset = 0x1D;
		if (id == ID_D6I_V2)
			gasmix_offset = 0x67;
		else
			gasmix_offset = 0x5F;
		if (id == ID_D6I_V1_MIX3 || id == ID_D6I_V2)
			gasmix_count = 3;
		else
			gasmix_count = 2;
	} else if (parser->model == D9tx) {
		gasmode_offset = 0x1D;
		gasmix_offset = 0x87;
		gasmix_count = 8;
	} else if (parser->model == DX) {
		gasmode_offset = 0x21;
		if (id == ID_DX_V2)
			gasmix_offset = 0xC3;
		else
			gasmix_offset = 0xC1;
		gasmix_count = 11;
		ccr_count = 3;
	}

	// Offset to the configuration data.
	unsigned int config = 0x3A;
	if (parser->model == D4) {
		config += 1;
	} else if (parser->model == HELO2 || parser->model == D4i ||
		parser->model == D6i || parser->model == D9tx ||
		parser->model == DX || parser->model == ZOOPNOVO_A ||
		parser->model == ZOOPNOVO_B || parser->model == VYPERNOVO ||
		parser->model == D4F) {
		config = gasmix_offset + gasmix_count * 6;
	}
	if (config + 1 > size)
		return DC_STATUS_DATAFORMAT;

	// Cache the data for later use.
	parser->mode = data[gasmode_offset];
	parser->gasmix = 0;
	if (parser->mode == GAUGE || parser->mode == FREEDIVE) {
		parser->ngasmixes = 0;
		parser->nccr = 0;
	} else if (parser->mode == AIR) {
		parser->oxygen[0] = 21;
		parser->helium[0] = 0;
		parser->ngasmixes = 1;
		parser->nccr = 0;
	} else {
		parser->ngasmixes = 0;
		parser->nccr = ccr_count;
		for (unsigned int i = 0; i < gasmix_count; ++i) {
			if (parser->model == HELO2 || parser->model == D4i ||
				parser->model == D6i || parser->model == D9tx ||
				parser->model == DX || parser->model == ZOOPNOVO_A ||
				parser->model == ZOOPNOVO_B || parser->model == VYPERNOVO ||
				parser->model == D4F) {
				parser->oxygen[i] = data[gasmix_offset + 6 * i + 1];
				parser->helium[i] = data[gasmix_offset + 6 * i + 2];
			} else {
				unsigned int oxygen = data[gasmix_offset + i];
				if (oxygen == 0x00 || oxygen == 0xFF)
					break;
				parser->oxygen[i] = oxygen;
				parser->helium[i] = 0;
			}
			parser->ngasmixes++;
		}

		// Initial gasmix.
		if (parser->model == HELO2) {
			parser->gasmix = data[0x26];
		} else if (parser->model == D4i || parser->model == D6i ||
			parser->model == D9tx || parser->model == ZOOPNOVO_A ||
			parser->model == ZOOPNOVO_B || parser->model == VYPERNOVO ||
			parser->model == D4F) {
			if (id == ID_D4I_V2 || id == ID_D6I_V2) {
				parser->gasmix = data[0x2D];
			} else {
				parser->gasmix = data[0x28];
			}
		} else if (parser->model == DX) {
			parser->gasmix = data[0x31] & 0x7F;
			if ((data[0x31] & 0x80) == 0) {
				parser->gasmix += parser->nccr;
			}
		}
	}
	parser->config = config;
	parser->id = id;
	parser->cached = 1;

	return DC_STATUS_SUCCESS;
}

dc_status_t
<<<<<<< HEAD
suunto_d9_parser_create (dc_parser_t **out, dc_context_t *context, unsigned int model, unsigned int serial)
=======
suunto_d9_parser_create (dc_parser_t **out, dc_context_t *context, const unsigned char data[], size_t size, unsigned int model)
>>>>>>> 1d0aeecf
{
	suunto_d9_parser_t *parser = NULL;

	if (out == NULL)
		return DC_STATUS_INVALIDARGS;

	// Allocate memory.
	parser = (suunto_d9_parser_t *) dc_parser_allocate (context, &suunto_d9_parser_vtable, data, size);
	if (parser == NULL) {
		ERROR (context, "Failed to allocate memory.");
		return DC_STATUS_NOMEMORY;
	}

	// Set the default values.
	parser->model = model;
	parser->serial = serial;
	parser->cached = 0;
	parser->id = 0;
	parser->mode = AIR;
	parser->ngasmixes = 0;
	parser->nccr = 0;
	for (unsigned int i = 0; i < NGASMIXES; ++i) {
		parser->oxygen[i] = 0;
		parser->helium[i] = 0;
	}
	parser->gasmix = 0;
	parser->config = 0;

	*out = (dc_parser_t*) parser;

	return DC_STATUS_SUCCESS;
}


static dc_status_t
suunto_d9_parser_get_datetime (dc_parser_t *abstract, dc_datetime_t *datetime)
{
	suunto_d9_parser_t *parser = (suunto_d9_parser_t*) abstract;

	unsigned int offset = 0x11;
	if (parser->model == HELO2 || parser->model == DX)
		offset = 0x17;
	else if (parser->model == D4i || parser->model == D6i ||
		parser->model == D9tx || parser->model == ZOOPNOVO_A ||
		parser->model == ZOOPNOVO_B || parser->model == VYPERNOVO ||
		parser->model == D4F)
		offset = 0x13;

	if (abstract->size < offset + 7)
		return DC_STATUS_DATAFORMAT;

	const unsigned char *p = abstract->data + offset;

	if (datetime) {
		if (parser->model == D4i || parser->model == D6i ||
			parser->model == D9tx || parser->model == DX ||
			parser->model == ZOOPNOVO_A || parser->model == ZOOPNOVO_B ||
			parser->model == VYPERNOVO || parser->model == D4F) {
			datetime->year   = p[0] + (p[1] << 8);
			datetime->month  = p[2];
			datetime->day    = p[3];
			datetime->hour   = p[4];
			datetime->minute = p[5];
			datetime->second = p[6];
		} else {
			datetime->hour   = p[0];
			datetime->minute = p[1];
			datetime->second = p[2];
			datetime->year   = p[3] + (p[4] << 8);
			datetime->month  = p[5];
			datetime->day    = p[6];
		}
		datetime->timezone = DC_TIMEZONE_NONE;
	}

	return DC_STATUS_SUCCESS;
}

#define BUFLEN 16

static dc_status_t
suunto_d9_parser_get_field (dc_parser_t *abstract, dc_field_type_t type, unsigned int flags, void *value)
{
	suunto_d9_parser_t *parser = (suunto_d9_parser_t*) abstract;
	const unsigned char *data = abstract->data;

	// Cache the gas mix data.
	dc_status_t rc = suunto_d9_parser_cache (parser);
	if (rc != DC_STATUS_SUCCESS)
		return rc;

	dc_gasmix_t *gasmix = (dc_gasmix_t *) value;
	dc_decomodel_t *decomodel = (dc_decomodel_t *) value;
	dc_field_string_t *string = (dc_field_string_t *) value;

	char buf[BUFLEN];

	if (value) {
		switch (type) {
		case DC_FIELD_DIVETIME:
			if (parser->model == D4)
				*((unsigned int *) value) = array_uint16_le (data + 0x0B);
			else if (parser->model == D4i || parser->model == D6i ||
				parser->model == D9tx || parser->model == DX ||
				parser->model == ZOOPNOVO_A || parser->model == ZOOPNOVO_B ||
				parser->model == VYPERNOVO || parser->model == D4F)
				*((unsigned int *) value) = array_uint16_le (data + 0x0D);
			else if (parser->model == HELO2)
				*((unsigned int *) value) = array_uint16_le (data + 0x0D) * 60;
			else
				*((unsigned int *) value) = array_uint16_le (data + 0x0B) * 60;
			break;
		case DC_FIELD_MAXDEPTH:
			*((double *) value) = array_uint16_le (data + 0x09) / 100.0;
			break;
		case DC_FIELD_GASMIX_COUNT:
			*((unsigned int *) value) = parser->ngasmixes;
			break;
		case DC_FIELD_GASMIX:
			gasmix->usage = DC_USAGE_NONE;
			gasmix->helium = parser->helium[flags] / 100.0;
			gasmix->oxygen = parser->oxygen[flags] / 100.0;
			gasmix->nitrogen = 1.0 - gasmix->oxygen - gasmix->helium;
			break;
		case DC_FIELD_DIVEMODE:
			switch (parser->mode) {
			case AIR:
			case NITROX:
			case MIXED:
				*((dc_divemode_t *) value) = DC_DIVEMODE_OC;
				break;
			case GAUGE:
				*((dc_divemode_t *) value) = DC_DIVEMODE_GAUGE;
				break;
			case FREEDIVE:
				*((dc_divemode_t *) value) = DC_DIVEMODE_FREEDIVE;
				break;
			case CCR:
				*((dc_divemode_t *) value) = DC_DIVEMODE_CCR;
				break;
			default:
				return DC_STATUS_DATAFORMAT;
			}
			break;
		case DC_FIELD_DECOMODEL:
			decomodel->type = DC_DECOMODEL_RGBM;
			if (parser->model == D4i ||parser->model == D6i ||
				parser->model == D9tx || parser->model == ZOOPNOVO_A ||
				parser->model == ZOOPNOVO_B || parser->model == VYPERNOVO ||
				parser->model == D4F)
				decomodel->conservatism = data[0x21] - 2;
			else if (parser->model == HELO2)
				decomodel->conservatism = data[0x23] - 2;
			else if (parser->model == DX)
				decomodel->conservatism = data[0x25] - 2;
			else
				decomodel->conservatism = data[0x1E];
			break;
		case DC_FIELD_STRING:
			switch (flags) {
			case 0: /* serial */
				string->desc = "Serial";
				snprintf(buf, BUFLEN, "%08u", parser->serial);
				break;
			default:
				return DC_STATUS_UNSUPPORTED;
			}
			string->value = strdup(buf);
			break;
		default:
			return DC_STATUS_UNSUPPORTED;
		}
	}

	return DC_STATUS_SUCCESS;
}


static dc_status_t
suunto_d9_parser_samples_foreach (dc_parser_t *abstract, dc_sample_callback_t callback, void *userdata)
{
	suunto_d9_parser_t *parser = (suunto_d9_parser_t*) abstract;

	const unsigned char *data = abstract->data;
	unsigned int size = abstract->size;

	// Cache the gas mix data.
	dc_status_t rc = suunto_d9_parser_cache (parser);
	if (rc != DC_STATUS_SUCCESS)
		return rc;

	// Number of parameters in the configuration data.
	unsigned int nparams = data[parser->config];
	if (nparams == 0 || nparams > MAXPARAMS) {
		ERROR (abstract->context, "Invalid number of parameters.");
		return DC_STATUS_DATAFORMAT;
	}

	// Available divisor values.
	const unsigned int divisors[] = {1, 2, 4, 5, 10, 50, 100, 1000};

	// Get the sample configuration.
	sample_info_t info[MAXPARAMS] = {{0}};
	for (unsigned int i = 0; i < nparams; ++i) {
		unsigned int idx = parser->config + 2 + i * 3;
		info[i].type     = data[idx + 0];
		info[i].interval = data[idx + 1];
		info[i].divisor  = divisors[(data[idx + 2] & 0x1C) >> 2];
		switch (info[i].type) {
		case 0x64: // Depth
		case 0x68: // Pressure
			info[i].size = 2;
			break;
		case 0x74: // Temperature
			info[i].size = 1;
			break;
		default: // Unknown sample type
			ERROR (abstract->context, "Unknown sample type 0x%02x.", info[i].type);
			return DC_STATUS_DATAFORMAT;
		}
	}

	// Offset to the profile data.
	unsigned int profile = parser->config + 2 + nparams * 3;
	if (profile + 5 > size) {
		ERROR (abstract->context, "Buffer overflow detected!");
		return DC_STATUS_DATAFORMAT;
	}

	// HelO2 dives can have an additional data block.
	const unsigned char sequence[] = {0x01, 0x00, 0x00};
	if (parser->model == HELO2 && memcmp (data + profile, sequence, sizeof (sequence)) != 0)
		profile += 12;
	if (profile + 5 > size) {
		ERROR (abstract->context, "Buffer overflow detected!");
		return DC_STATUS_DATAFORMAT;
	}

	// Sample recording interval.
	unsigned int interval_sample_offset = 0x18;
	if (parser->model == HELO2 || parser->model == D4i ||
		parser->model == D6i || parser->model == D9tx ||
		parser->model == ZOOPNOVO_A || parser->model == ZOOPNOVO_B ||
		parser->model == VYPERNOVO || parser->model == D4F)
		interval_sample_offset = 0x1E;
	else if (parser->model == DX)
		interval_sample_offset = 0x22;
	unsigned int interval_sample = data[interval_sample_offset];
	if (interval_sample == 0) {
		ERROR (abstract->context, "Invalid sample interval.");
		return DC_STATUS_DATAFORMAT;
	}

	// Offset to the first marker position.
	unsigned int marker = array_uint16_le (data + profile + 3);

	unsigned int in_deco = 0;
	unsigned int time = 0;
	unsigned int nsamples = 0;
	unsigned int offset = profile + 5;
	while (offset < size) {
		dc_sample_value_t sample = {0};

		// Time (seconds).
		sample.time = time * 1000;
		if (callback) callback (DC_SAMPLE_TIME, &sample, userdata);

		// Sample data.
		for (unsigned int i = 0; i < nparams; ++i) {
			if (info[i].interval && (nsamples % info[i].interval) == 0) {
				if (offset + info[i].size > size) {
					ERROR (abstract->context, "Buffer overflow detected!");
					return DC_STATUS_DATAFORMAT;
				}

				unsigned int value = 0;
				switch (info[i].type) {
				case 0x64: // Depth
					value = array_uint16_le (data + offset);
					sample.depth = value / (double) info[i].divisor;
					if (callback) callback (DC_SAMPLE_DEPTH, &sample, userdata);
					break;
				case 0x68: // Pressure
					value = array_uint16_le (data + offset);
					if (value != 0xFFFF) {
						sample.pressure.tank = 0;
						sample.pressure.value = value / (double) info[i].divisor;
						if (callback) callback (DC_SAMPLE_PRESSURE, &sample, userdata);
					}
					break;
				case 0x74: // Temperature
					sample.temperature = (signed char) data[offset] / (double) info[i].divisor;
					if (callback) callback (DC_SAMPLE_TEMPERATURE, &sample, userdata);
					break;
				default: // Unknown sample type
					ERROR (abstract->context, "Unknown sample type 0x%02x.", info[i].type);
					return DC_STATUS_DATAFORMAT;
				}

				offset += info[i].size;
			}
		}

		// Initial gasmix.
		if (time == 0 && parser->ngasmixes > 0) {
			if (parser->gasmix >= parser->ngasmixes) {
				ERROR (abstract->context, "Invalid initial gas mix.");
				return DC_STATUS_DATAFORMAT;
			}
			sample.gasmix = parser->gasmix;
			if (callback) callback (DC_SAMPLE_GASMIX, &sample, userdata);
		}

		// Events
		if ((nsamples + 1) == marker) {
			while (offset < size) {
				unsigned int event = data[offset++];
				unsigned int seconds, type, state, number, heading;
				unsigned int current, next;
				unsigned int he, o2, ppo2, idx;
				unsigned int length;

				sample.event.type = SAMPLE_EVENT_NONE;
				sample.event.time = 0;
				sample.event.flags = 0;
				sample.event.value = 0;
				switch (event) {
				case 0x01: // Next Event Marker
					if (offset + 4 > size) {
						ERROR (abstract->context, "Buffer overflow detected!");
						return DC_STATUS_DATAFORMAT;
					}
					current = array_uint16_le (data + offset + 0);
					next    = array_uint16_le (data + offset + 2);
					if (marker != current) {
						ERROR (abstract->context, "Unexpected event marker!");
						return DC_STATUS_DATAFORMAT;
					}
					marker += next;
					offset += 4;
					break;
				case 0x02: // Surfaced
					if (offset + 2 > size) {
						ERROR (abstract->context, "Buffer overflow detected!");
						return DC_STATUS_DATAFORMAT;
					}
					state   = data[offset + 0];
					seconds = data[offset + 1];
					sample.event.type = SAMPLE_EVENT_SURFACE;
					sample.event.time = seconds;
					if (callback) callback (DC_SAMPLE_EVENT, &sample, userdata);
					offset += 2;
					break;
				case 0x03: // Event
					if (offset + 2 > size) {
						ERROR (abstract->context, "Buffer overflow detected!");
						return DC_STATUS_DATAFORMAT;
					}
					type    = data[offset + 0];
					seconds = data[offset + 1];
					switch (type & 0x7F) {
					case 0x00: // Voluntary Safety Stop
						sample.event.type = SAMPLE_EVENT_NONE;
						if (type & 0x80)
							in_deco &= ~SAFETYSTOP;
						else
							in_deco |= SAFETYSTOP;
						break;
					case 0x01: // Mandatory Safety Stop - odd concept; model as deco stop
						sample.event.type = SAMPLE_EVENT_NONE;
						if (type & 0x80)
							in_deco &= ~DECOSTOP;
						else
							in_deco |= DECOSTOP;
						break;
					case 0x02: // Deep Safety Stop
						sample.event.type = SAMPLE_EVENT_NONE;
						if (type & 0x80)
							in_deco &= ~DEEPSTOP;
						else
							in_deco |= DEEPSTOP;
						break;
					case 0x03: // Deco
						sample.event.type = SAMPLE_EVENT_NONE;
						if (type & 0x80)
							in_deco &= ~DECOSTOP;
						else
							in_deco |= DECOSTOP;
						break;
					case 0x04: // Ascent Rate Warning
						sample.event.type = SAMPLE_EVENT_ASCENT;
						break;
					case 0x05: // Ceiling Broken
						sample.event.type = SAMPLE_EVENT_CEILING;
						break;
					case 0x06: // Mandatory Safety Stop Ceiling Error
						sample.event.type = SAMPLE_EVENT_CEILING_SAFETYSTOP;
						break;
					case 0x07: // Below Deco Floor
						sample.event.type = SAMPLE_EVENT_FLOOR;
						break;
					case 0x08: // Dive Time
						sample.event.type = SAMPLE_EVENT_DIVETIME;
						break;
					case 0x09: // Depth Alarm
						sample.event.type = SAMPLE_EVENT_MAXDEPTH;
						break;
					case 0x0A: // OLF 80
						sample.event.type = SAMPLE_EVENT_OLF;
						sample.event.value = 80;
						break;
					case 0x0B: // OLF 100
						sample.event.type = SAMPLE_EVENT_OLF;
						sample.event.value = 100;
						break;
					case 0x0C: // PO2
						sample.event.type = SAMPLE_EVENT_PO2;
						break;
					case 0x0D: // Air Time Warning
						sample.event.type = SAMPLE_EVENT_AIRTIME;
						break;
					case 0x0E: // RGBM Warning
						sample.event.type = SAMPLE_EVENT_RGBM;
						break;
					case 0x0F: // PO2 High
					case 0x10: // PO2 Low
						sample.event.type = SAMPLE_EVENT_PO2;
						break;
					case 0x11: // Tissue Level Warning
					case 0x12: // Tissue Calc Overflow
						sample.event.type = SAMPLE_EVENT_TISSUELEVEL;
						break;
					case 0x13: // Deep Safety Stop
						sample.event.type = SAMPLE_EVENT_NONE;
						if (type & 0x80)
							in_deco &= ~DEEPSTOP;
						else
							in_deco |= DEEPSTOP;
						break;
					case 0x14: // Mandatory Safety Stop - again, model as deco stop
						sample.event.type = SAMPLE_EVENT_NONE;
						if (type & 0x80)
							in_deco &= ~DECOSTOP;
						else
							in_deco |= DECOSTOP;
						break;
					default: // Unknown
						WARNING (abstract->context, "Unknown event type 0x%02x.", type);
						break;
					}
					if (type & 0x80)
						sample.event.flags = SAMPLE_FLAGS_END;
					else
						sample.event.flags = SAMPLE_FLAGS_BEGIN;
					sample.event.time = seconds;
					if (sample.event.type != SAMPLE_EVENT_NONE) {
						if (callback) callback (DC_SAMPLE_EVENT, &sample, userdata);
					}
					offset += 2;
					break;
				case 0x04: // Bookmark/Heading
					if (offset + 4 > size) {
						ERROR (abstract->context, "Buffer overflow detected!");
						return DC_STATUS_DATAFORMAT;
					}
					number  = data[offset + 0];
					seconds = data[offset + 1];
					heading = array_uint16_le (data + offset + 2);
					if (heading == 0xFFFF) {
						sample.event.type = SAMPLE_EVENT_BOOKMARK;
						sample.event.value = 0;
					} else {
						sample.event.type = SAMPLE_EVENT_HEADING;
						sample.event.value = heading / 2;
					}
					sample.event.time = seconds;
					if (callback) callback (DC_SAMPLE_EVENT, &sample, userdata);
					offset += 4;
					break;
				case 0x05: // Gas Change
					if (offset + 2 > size) {
						ERROR (abstract->context, "Buffer overflow detected!");
						return DC_STATUS_DATAFORMAT;
					}
					o2 = data[offset + 0];
					seconds = data[offset + 1];
					idx = suunto_d9_parser_find_gasmix(parser, o2, 0);
					if (idx >= parser->ngasmixes) {
						ERROR (abstract->context, "Invalid gas mix.");
						return DC_STATUS_DATAFORMAT;
					}
					sample.gasmix = idx;
					if (callback) callback (DC_SAMPLE_GASMIX, &sample, userdata);
					offset += 2;
					break;
				case 0x06: // Gas Change
					if (parser->model == DX || parser->model == VYPERNOVO ||
						(parser->model == D6i && parser->id == ID_D6I_V2)) {
						length = 5;
					} else {
						length = 4;
					}
					if (offset + length > size) {
						ERROR (abstract->context, "Buffer overflow detected!");
						return DC_STATUS_DATAFORMAT;
					}
					type = data[offset + 0];
					he = data[offset + 1];
					o2 = data[offset + 2];
					if (parser->model == DX || parser->model == VYPERNOVO ||
						(parser->model == D6i && parser->id == ID_D6I_V2)) {
						ppo2 = data[offset + 3];
						seconds = data[offset + 4];
					} else {
						ppo2 = 0;
						seconds = data[offset + 3];
					}
					idx = type & 0x0F;
					if ((type & 0x80) == 0) {
						idx += parser->nccr;
					}
					if (idx >= parser->ngasmixes || o2 != parser->oxygen[idx] || he != parser->helium[idx]) {
						ERROR (abstract->context, "Invalid gas mix.");
						return DC_STATUS_DATAFORMAT;
					}
					sample.gasmix = idx;
					if (callback) callback (DC_SAMPLE_GASMIX, &sample, userdata);
					if (type & 0x80) {
						sample.setpoint = ppo2 / 10.0;
						if (callback) callback (DC_SAMPLE_SETPOINT, &sample, userdata);
					}
					offset += length;
					break;
				default:
					WARNING (abstract->context, "Unknown event 0x%02x.", event);
					break;
				}

				if (event == 0x01)
					break;
			}
		}

		if (in_deco & DEEPSTOP) {
			sample.deco.type = DC_DECO_DEEPSTOP;
		} else if (in_deco & DECOSTOP) {
			sample.deco.type = DC_DECO_DECOSTOP;
		} else if (in_deco & SAFETYSTOP) {
			sample.deco.type = DC_DECO_SAFETYSTOP;
		} else {
			sample.deco.type = DC_DECO_NDL;
		}
		sample.deco.time = 0;
		sample.deco.depth = 0.0;
		sample.deco.tts = 0;
		if (callback) callback (DC_SAMPLE_DECO, &sample, userdata);

		time += interval_sample;
		nsamples++;
	}

	return DC_STATUS_SUCCESS;
}<|MERGE_RESOLUTION|>--- conflicted
+++ resolved
@@ -251,11 +251,7 @@
 }
 
 dc_status_t
-<<<<<<< HEAD
-suunto_d9_parser_create (dc_parser_t **out, dc_context_t *context, unsigned int model, unsigned int serial)
-=======
-suunto_d9_parser_create (dc_parser_t **out, dc_context_t *context, const unsigned char data[], size_t size, unsigned int model)
->>>>>>> 1d0aeecf
+suunto_d9_parser_create (dc_parser_t **out, dc_context_t *context, const unsigned char data[], size_t size, unsigned int model, unsigned int serial)
 {
 	suunto_d9_parser_t *parser = NULL;
 
