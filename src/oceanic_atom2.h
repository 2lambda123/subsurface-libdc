--- conflicted
+++ resolved
@@ -37,11 +37,7 @@
 oceanic_atom2_device_open (dc_device_t **device, dc_context_t *context, dc_iostream_t *iostream, unsigned int model);
 
 dc_status_t
-<<<<<<< HEAD
-oceanic_atom2_parser_create (dc_parser_t **parser, dc_context_t *context, unsigned int model, unsigned int serial);
-=======
-oceanic_atom2_parser_create (dc_parser_t **parser, dc_context_t *context, const unsigned char data[], size_t size, unsigned int model);
->>>>>>> 1d0aeecf
+oceanic_atom2_parser_create (dc_parser_t **parser, dc_context_t *context, const unsigned char data[], size_t size, unsigned int model, unsigned int serial);
 
 #ifdef __cplusplus
 }
