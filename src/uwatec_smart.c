--- conflicted
+++ resolved
@@ -31,13 +31,9 @@
 
 #define ISINSTANCE(device) dc_device_isinstance((device), &uwatec_smart_device_vtable)
 
-<<<<<<< HEAD
-#define DATASIZE 254
-#define MAX_PACKETSIZE 256
-=======
 #define DATASIZE_RX 255
 #define DATASIZE_TX 254
->>>>>>> b0a5ce7d
+#define MAX_PACKETSIZE 256
 #define PACKETSIZE_USBHID_RX 64
 #define PACKETSIZE_USBHID_TX 32
 
