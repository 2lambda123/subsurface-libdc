--- conflicted
+++ resolved
@@ -105,22 +105,16 @@
 	unsigned int divetime;
 	unsigned int temperature;
 	unsigned int atmospheric;
+	unsigned int desat;
 	unsigned int firmware;
+	unsigned int battery;
+	unsigned int battery_percentage;
 	unsigned int salinity;
 	unsigned int avgdepth;
 	unsigned int duration;
-<<<<<<< HEAD
-	unsigned int temperature;
-	unsigned int battery;
-	unsigned int desat;
-	unsigned int firmware;
 	unsigned int deco_info1;
 	unsigned int deco_info2;
-	unsigned int decomode;
-	unsigned int battery_percentage;
-=======
 	unsigned int divemode;
->>>>>>> bedd6180
 } hw_ostc_layout_t;
 
 typedef struct hw_ostc_gasmix_t {
@@ -167,22 +161,16 @@
 	10, /* divetime */
 	13, /* temperature */
 	15, /* atmospheric */
+	17, /* desat */
 	32, /* firmware */
+	34, /* battery volt after dive */
+	0,  /* battery percentage TBD */
 	43, /* salinity */
 	45, /* avgdepth */
 	47, /* duration */
-<<<<<<< HEAD
-	13, /* temperature */
-	34, /* battery volt after dive */
-	17, /* desat */
-	32, /* firmware */
 	49, /* deco_info1 */
 	50, /* deco_info1 */
-	51, /* decomode */
-	0,  /* battery percentage TBD */
-=======
 	51, /* divemode */
->>>>>>> bedd6180
 };
 
 static const hw_ostc_layout_t hw_ostc_layout_frog = {
@@ -191,22 +179,16 @@
 	16, /* divetime */
 	19, /* temperature */
 	21, /* atmospheric */
+	23, /* desat */
 	32, /* firmware */
+	34, /* battery volt after dive */
+	0,  /* battery percentage TBD */
 	43, /* salinity */
 	45, /* avgdepth */
 	47, /* duration */
-<<<<<<< HEAD
-	19, /* temperature */
-	34, /* battery volt after dive */
-	23, /* desat */
-	32, /* firmware */
 	49, /* deco_info1 */
 	50, /* deco_info2 */
-	51, /* decomode */
-	0,  /* battery percentage TBD */
-=======
 	51, /* divemode */
->>>>>>> bedd6180
 };
 
 static const hw_ostc_layout_t hw_ostc_layout_ostc3 = {
@@ -215,22 +197,16 @@
 	19, /* divetime */
 	22, /* temperature */
 	24, /* atmospheric */
+	26, /* desat */
 	48, /* firmware */
+	50, /* battery volt after dive */
+	59, /* battery percentage */
 	70, /* salinity */
 	73, /* avgdepth */
 	75, /* duration */
-<<<<<<< HEAD
-	22, /* temperature */
-	50, /* battery volt after dive */
-	26, /* desat */
-	48, /* firmware */
 	77, /* deco_info1 */
 	78, /* deco_info2 */
-	79, /* decomode */
-        59, /* battery percentage */
-=======
 	82, /* divemode */
->>>>>>> bedd6180
 };
 
 static unsigned int
@@ -677,28 +653,28 @@
 
 			case 4: /* Deco model */
 				string->desc = "Deco model";
-				if (((version == 0x23 || version == 0x24) && data[layout->decomode] == OSTC3_ZHL16) ||
-						(version == 0x22 && data[layout->decomode] == FROG_ZHL16) ||
-						(version == 0x21 && (data[layout->decomode] == OSTC_ZHL16_OC || data[layout->decomode] == OSTC_ZHL16_CC)))
+				if (((version == 0x23 || version == 0x24) && data[layout->divemode] == OSTC3_ZHL16) ||
+						(version == 0x22 && data[layout->divemode] == FROG_ZHL16) ||
+						(version == 0x21 && (data[layout->divemode] == OSTC_ZHL16_OC || data[layout->divemode] == OSTC_ZHL16_CC)))
 					strncpy(buf, "ZH-L16", BUFLEN);
-				else if (((version == 0x23 || version == 0x24) && data[layout->decomode] == OSTC3_ZHL16_GF) ||
-						(version == 0x22 && data[layout->decomode] == FROG_ZHL16_GF) ||
-						(version == 0x21 && (data[layout->decomode] == OSTC_ZHL16_OC_GF || data[layout->decomode] == OSTC_ZHL16_CC_GF)))
+				else if (((version == 0x23 || version == 0x24) && data[layout->divemode] == OSTC3_ZHL16_GF) ||
+						(version == 0x22 && data[layout->divemode] == FROG_ZHL16_GF) ||
+						(version == 0x21 && (data[layout->divemode] == OSTC_ZHL16_OC_GF || data[layout->divemode] == OSTC_ZHL16_CC_GF)))
 					strncpy(buf, "ZH-L16-GF", BUFLEN);
-				else if (((version == 0x24) && data[layout->decomode] == OSTC4_VPM))
+				else if (((version == 0x24) && data[layout->divemode] == OSTC4_VPM))
 					strncpy(buf, "VPM", BUFLEN);
 				else
 					return DC_STATUS_DATAFORMAT;
 				break;
 			case 5: /* Deco model info */
 				string->desc = "Deco model info";
-				if (((version == 0x23 || version == 0x24) && data[layout->decomode] == OSTC3_ZHL16) ||
-						(version == 0x22 && data[layout->decomode] == FROG_ZHL16) ||
-						(version == 0x21 && (data[layout->decomode] == OSTC_ZHL16_OC || data[layout->decomode] == OSTC_ZHL16_CC)))
+				if (((version == 0x23 || version == 0x24) && data[layout->divemode] == OSTC3_ZHL16) ||
+						(version == 0x22 && data[layout->divemode] == FROG_ZHL16) ||
+						(version == 0x21 && (data[layout->divemode] == OSTC_ZHL16_OC || data[layout->divemode] == OSTC_ZHL16_CC)))
 					snprintf(buf, BUFLEN, "Saturation %u, Desaturation %u", layout->deco_info1, layout->deco_info2);
-				else if (((version == 0x23 || version == 0x24) && data[layout->decomode] == OSTC3_ZHL16_GF) ||
-						(version == 0x22 && data[layout->decomode] == FROG_ZHL16_GF) ||
-						(version == 0x21 && (data[layout->decomode] == OSTC_ZHL16_OC_GF || data[layout->decomode] == OSTC_ZHL16_CC_GF)))
+				else if (((version == 0x23 || version == 0x24) && data[layout->divemode] == OSTC3_ZHL16_GF) ||
+						(version == 0x22 && data[layout->divemode] == FROG_ZHL16_GF) ||
+						(version == 0x21 && (data[layout->divemode] == OSTC_ZHL16_OC_GF || data[layout->divemode] == OSTC_ZHL16_CC_GF)))
 					snprintf(buf, BUFLEN, "GF %u/%u", data[layout->deco_info1], data[layout->deco_info2]);
 				else
 					return DC_STATUS_DATAFORMAT;
