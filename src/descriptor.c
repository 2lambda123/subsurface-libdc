--- conflicted
+++ resolved
@@ -99,13 +99,8 @@
 	{"Suunto", "D4f",        DC_FAMILY_SUUNTO_D9, 0x20},  // FTDI
 	/* Suunto EON Steel */
 #ifdef USBHID
-<<<<<<< HEAD
 	{"Suunto", "EON Steel", DC_FAMILY_SUUNTO_EONSTEEL, 0},  // BLE
 	{"Suunto", "EON Core",  DC_FAMILY_SUUNTO_EONSTEEL, 1},  // BLE
-=======
-	{"Suunto", "EON Steel", DC_FAMILY_SUUNTO_EONSTEEL, 0},
-	{"Suunto", "EON Core",  DC_FAMILY_SUUNTO_EONSTEEL, 1},
->>>>>>> 1195abc2
 #endif
 	/* Uwatec Aladin */
 	{"Uwatec", "Aladin Air Twin",     DC_FAMILY_UWATEC_ALADIN, 0x1C},  // FTDI
@@ -292,24 +287,14 @@
 	{"Atomic Aquatics", "Cobalt 2", DC_FAMILY_ATOMICS_COBALT, 2},
 #endif
 	/* Shearwater Predator */
-<<<<<<< HEAD
 	{"Shearwater", "Predator", DC_FAMILY_SHEARWATER_PREDATOR, 2},  // BT
 	/* Shearwater Petrel family */
 	{"Shearwater", "Petrel",    DC_FAMILY_SHEARWATER_PETREL, 3},  // BT // BLE
-	{"Shearwater", "Petrel 2",  DC_FAMILY_SHEARWATER_PETREL, 4},  // BT // BLE
-	{"Shearwater", "Nerd",      DC_FAMILY_SHEARWATER_PETREL, 5},  // BT
-	{"Shearwater", "Perdix",    DC_FAMILY_SHEARWATER_PETREL, 6},  // BT // BLE
-	{"Shearwater", "Perdix AI", DC_FAMILY_SHEARWATER_PETREL, 7},  // BLE
-=======
-	{"Shearwater", "Predator", DC_FAMILY_SHEARWATER_PREDATOR, 2},
-	/* Shearwater Petrel */
-	{"Shearwater", "Petrel",    DC_FAMILY_SHEARWATER_PETREL, 3},
-	{"Shearwater", "Petrel 2",  DC_FAMILY_SHEARWATER_PETREL, 3},
-	{"Shearwater", "Nerd",      DC_FAMILY_SHEARWATER_PETREL, 4},
-	{"Shearwater", "Nerd 2",    DC_FAMILY_SHEARWATER_PETREL, 4},
-	{"Shearwater", "Perdix",    DC_FAMILY_SHEARWATER_PETREL, 5},
-	{"Shearwater", "Perdix AI", DC_FAMILY_SHEARWATER_PETREL, 6},
->>>>>>> 1195abc2
+	{"Shearwater", "Petrel 2",  DC_FAMILY_SHEARWATER_PETREL, 3},  // BT // BLE
+	{"Shearwater", "Nerd",      DC_FAMILY_SHEARWATER_PETREL, 4},  // BT
+	{"Shearwater", "Nerd 2",    DC_FAMILY_SHEARWATER_PETREL, 4},  // BLE
+	{"Shearwater", "Perdix",    DC_FAMILY_SHEARWATER_PETREL, 5},  // BT // BLE
+	{"Shearwater", "Perdix AI", DC_FAMILY_SHEARWATER_PETREL, 6},  // BLE
 	/* Dive Rite NiTek Q */
 	{"Dive Rite", "NiTek Q",   DC_FAMILY_DIVERITE_NITEKQ, 0},
 	/* Citizen Hyper Aqualand */
