/*
 * libdivecomputer
 *
 * Copyright (C) 2012 Jef Driesen
 *
 * This library is free software; you can redistribute it and/or
 * modify it under the terms of the GNU Lesser General Public
 * License as published by the Free Software Foundation; either
 * version 2.1 of the License, or (at your option) any later version.
 *
 * This library is distributed in the hope that it will be useful,
 * but WITHOUT ANY WARRANTY; without even the implied warranty of
 * MERCHANTABILITY or FITNESS FOR A PARTICULAR PURPOSE.  See the GNU
 * Lesser General Public License for more details.
 *
 * You should have received a copy of the GNU Lesser General Public
 * License along with this library; if not, write to the Free Software
 * Foundation, Inc., 51 Franklin Street, Fifth Floor, Boston,
 * MA 02110-1301 USA
 */

#ifdef HAVE_CONFIG_H
#include "config.h"
#endif

#if defined(HAVE_LIBUSB) && !defined(__APPLE__)
#define USBHID
#elif defined(HAVE_HIDAPI)
#define USBHID
#endif

#ifdef _WIN32
#ifdef HAVE_AF_IRDA_H
#define IRDA
#endif
#else
#ifdef HAVE_LINUX_IRDA_H
#define IRDA
#endif
#endif

#include <stddef.h>
#include <stdlib.h>

#include <libdivecomputer/descriptor.h>

#include "iterator-private.h"

#define C_ARRAY_SIZE(array) (sizeof (array) / sizeof *(array))

struct dc_descriptor_t {
	const char *vendor;
	const char *product;
	dc_family_t type;
	unsigned int model;
	unsigned int serial;
};

/*
 * The model numbers in the table are the actual model numbers reported by the
 * device. For devices where there is no model number available (or known), an
 * artifical number (starting at zero) is assigned.  If the model number isn't
 * actually used to identify individual models, identical values are assigned.
 */

static const dc_descriptor_t g_descriptors[] = {
	/* Suunto Solution */
	{"Suunto", "Solution", DC_FAMILY_SUUNTO_SOLUTION, 0},   // FTDI
	/* Suunto Eon */
	{"Suunto", "Eon",             DC_FAMILY_SUUNTO_EON, 0}, // FTDI
	{"Suunto", "Solution Alpha",  DC_FAMILY_SUUNTO_EON, 0},  // FTDI
	{"Suunto", "Solution Nitrox", DC_FAMILY_SUUNTO_EON, 0},  // FTDI
	/* Suunto Vyper */
	{"Suunto", "Spyder",   DC_FAMILY_SUUNTO_VYPER, 0x01},  // FTDI
	{"Suunto", "Stinger",  DC_FAMILY_SUUNTO_VYPER, 0x03},  // FTDI
	{"Suunto", "Mosquito", DC_FAMILY_SUUNTO_VYPER, 0x04},  // FTDI
	{"Suunto", "D3",       DC_FAMILY_SUUNTO_VYPER, 0x05},  // FTDI
	{"Suunto", "Vyper",    DC_FAMILY_SUUNTO_VYPER, 0x0A},  // FTDI
	{"Suunto", "Vytec",    DC_FAMILY_SUUNTO_VYPER, 0X0B},  // FTDI
	{"Suunto", "Cobra",    DC_FAMILY_SUUNTO_VYPER, 0X0C},  // FTDI
	{"Suunto", "Gekko",    DC_FAMILY_SUUNTO_VYPER, 0X0D},  // FTDI
	{"Suunto", "Zoop",     DC_FAMILY_SUUNTO_VYPER, 0x16},  // FTDI
	/* Suunto Vyper 2 */
	{"Suunto", "Vyper 2",   DC_FAMILY_SUUNTO_VYPER2, 0x10},  // FTDI
	{"Suunto", "Cobra 2",   DC_FAMILY_SUUNTO_VYPER2, 0x11},  // FTDI
	{"Suunto", "Vyper Air", DC_FAMILY_SUUNTO_VYPER2, 0x13},  // FTDI
	{"Suunto", "Cobra 3",   DC_FAMILY_SUUNTO_VYPER2, 0x14},  // FTDI
	{"Suunto", "HelO2",     DC_FAMILY_SUUNTO_VYPER2, 0x15},  // FTDI
	/* Suunto D9 */
	{"Suunto", "D9",   DC_FAMILY_SUUNTO_D9, 0x0E},  // FTDI
	{"Suunto", "D6",   DC_FAMILY_SUUNTO_D9, 0x0F},  // FTDI
	{"Suunto", "D4",   DC_FAMILY_SUUNTO_D9, 0x12},  // FTDI
	{"Suunto", "D4i",  DC_FAMILY_SUUNTO_D9, 0x19},  // FTDI
	{"Suunto", "D6i",  DC_FAMILY_SUUNTO_D9, 0x1A},  // FTDI
	{"Suunto", "D9tx", DC_FAMILY_SUUNTO_D9, 0x1B},  // FTDI
	{"Suunto", "DX",   DC_FAMILY_SUUNTO_D9, 0x1C},  // FTDI
	{"Suunto", "Vyper Novo", DC_FAMILY_SUUNTO_D9, 0x1D},  // FTDI
	{"Suunto", "Zoop Novo",  DC_FAMILY_SUUNTO_D9, 0x1E},  // FTDI
	/* Suunto EON Steel */
#ifdef USBHID
	{"Suunto", "EON Steel", DC_FAMILY_SUUNTO_EONSTEEL, 0},  // BLE
	{"Scubapro", "G2", DC_FAMILY_SCUBAPRO_G2, 0x11},        // BLE
#endif
	/* Uwatec Aladin */
	{"Uwatec", "Aladin Air Twin",     DC_FAMILY_UWATEC_ALADIN, 0x1C},  // FTDI
	{"Uwatec", "Aladin Sport Plus",   DC_FAMILY_UWATEC_ALADIN, 0x3E},  // FTDI
	{"Uwatec", "Aladin Pro",          DC_FAMILY_UWATEC_ALADIN, 0x3F},  // FTDI
	{"Uwatec", "Aladin Air Z",        DC_FAMILY_UWATEC_ALADIN, 0x44},  // FTDI
	{"Uwatec", "Aladin Air Z O2",     DC_FAMILY_UWATEC_ALADIN, 0xA4},  // FTDI
	{"Uwatec", "Aladin Air Z Nitrox", DC_FAMILY_UWATEC_ALADIN, 0xF4},  // FTDI
	{"Uwatec", "Aladin Pro Ultra",    DC_FAMILY_UWATEC_ALADIN, 0xFF},  // FTDI
	/* Uwatec Memomouse */
	{"Uwatec", "Memomouse", DC_FAMILY_UWATEC_MEMOMOUSE, 0},  // FTDI
	/* Uwatec Smart */
#ifdef IRDA
	{"Uwatec", "Smart Pro",     DC_FAMILY_UWATEC_SMART, 0x10},
	{"Uwatec", "Galileo Sol",   DC_FAMILY_UWATEC_SMART, 0x11},
	{"Uwatec", "Galileo Luna",  DC_FAMILY_UWATEC_SMART, 0x11},
	{"Uwatec", "Galileo Terra", DC_FAMILY_UWATEC_SMART, 0x11},
	{"Uwatec", "Aladin Tec",    DC_FAMILY_UWATEC_SMART, 0x12},
	{"Uwatec", "Aladin Prime",  DC_FAMILY_UWATEC_SMART, 0x12},
	{"Uwatec", "Aladin Tec 2G", DC_FAMILY_UWATEC_SMART, 0x13},
	{"Uwatec", "Aladin 2G",     DC_FAMILY_UWATEC_SMART, 0x13},
	{"Subgear","XP-10",         DC_FAMILY_UWATEC_SMART, 0x13},
	{"Uwatec", "Smart Com",     DC_FAMILY_UWATEC_SMART, 0x14},
	{"Uwatec", "Aladin 2G",     DC_FAMILY_UWATEC_SMART, 0x15},
	{"Uwatec", "Aladin Tec 3G", DC_FAMILY_UWATEC_SMART, 0x15},
	{"Uwatec", "Aladin Sport",  DC_FAMILY_UWATEC_SMART, 0x15},
	{"Subgear","XP-3G",         DC_FAMILY_UWATEC_SMART, 0x15},
	{"Uwatec", "Smart Tec",     DC_FAMILY_UWATEC_SMART, 0x18},
	{"Uwatec", "Galileo Trimix",DC_FAMILY_UWATEC_SMART, 0x19},
	{"Uwatec", "Smart Z",       DC_FAMILY_UWATEC_SMART, 0x1C},
	{"Subgear","XP Air",        DC_FAMILY_UWATEC_SMART, 0x1C},
#endif
	/* Scubapro/Uwatec Meridian */
	{"Scubapro", "Meridian",    DC_FAMILY_UWATEC_MERIDIAN, 0x20},
	{"Scubapro", "Mantis",      DC_FAMILY_UWATEC_MERIDIAN, 0x20},
	{"Scubapro", "Chromis",     DC_FAMILY_UWATEC_MERIDIAN, 0x24},
	{"Scubapro", "Mantis 2",    DC_FAMILY_UWATEC_MERIDIAN, 0x26},
	/* Scubapro G2 */
#ifdef USBHID
	{"Scubapro", "G2",          DC_FAMILY_UWATEC_G2, 0x32},
#endif
	/* Reefnet */
	{"Reefnet", "Sensus",       DC_FAMILY_REEFNET_SENSUS, 1},
	{"Reefnet", "Sensus Pro",   DC_FAMILY_REEFNET_SENSUSPRO, 2},
	{"Reefnet", "Sensus Ultra", DC_FAMILY_REEFNET_SENSUSULTRA, 3},
	/* Oceanic VT Pro */
	{"Aeris",    "500 AI",     DC_FAMILY_OCEANIC_VTPRO, 0x4151},  // FTDI
	{"Oceanic",  "Versa Pro",  DC_FAMILY_OCEANIC_VTPRO, 0x4155},  // FTDI
	{"Aeris",    "Atmos 2",    DC_FAMILY_OCEANIC_VTPRO, 0x4158},  // FTDI
	{"Oceanic",  "Pro Plus 2", DC_FAMILY_OCEANIC_VTPRO, 0x4159},  // FTDI
	{"Aeris",    "Atmos AI",   DC_FAMILY_OCEANIC_VTPRO, 0x4244},  // FTDI
	{"Oceanic",  "VT Pro",     DC_FAMILY_OCEANIC_VTPRO, 0x4245},  // FTDI
	{"Sherwood", "Wisdom",     DC_FAMILY_OCEANIC_VTPRO, 0x4246},  // FTDI
	{"Aeris",    "Elite",      DC_FAMILY_OCEANIC_VTPRO, 0x424F},  // FTDI
	/* Oceanic Veo 250 */
	{"Genesis", "React Pro", DC_FAMILY_OCEANIC_VEO250, 0x4247},  // FTDI
	{"Oceanic", "Veo 200",   DC_FAMILY_OCEANIC_VEO250, 0x424B},  // FTDI
	{"Oceanic", "Veo 250",   DC_FAMILY_OCEANIC_VEO250, 0x424C},  // FTDI
	{"Seemann", "XP5",       DC_FAMILY_OCEANIC_VEO250, 0x4251},  // FTDI
	{"Oceanic", "Veo 180",   DC_FAMILY_OCEANIC_VEO250, 0x4252},  // FTDI
	{"Aeris",   "XR-2",      DC_FAMILY_OCEANIC_VEO250, 0x4255},  // FTDI
	{"Sherwood", "Insight",  DC_FAMILY_OCEANIC_VEO250, 0x425A},  // FTDI
	{"Hollis",  "DG02",      DC_FAMILY_OCEANIC_VEO250, 0x4352},  // FTDI
	/* Oceanic Atom 2.0 */
	{"Oceanic",  "Atom 1.0",            DC_FAMILY_OCEANIC_ATOM2, 0x4250},  // FTDI
	{"Aeris",    "Epic",                DC_FAMILY_OCEANIC_ATOM2, 0x4257},  // FTDI
	{"Oceanic",  "VT3",                 DC_FAMILY_OCEANIC_ATOM2, 0x4258},  // FTDI
	{"Aeris",    "Elite T3",            DC_FAMILY_OCEANIC_ATOM2, 0x4259},  // FTDI
	{"Oceanic",  "Atom 2.0",            DC_FAMILY_OCEANIC_ATOM2, 0x4342},  // FTDI
	{"Oceanic",  "Geo",                 DC_FAMILY_OCEANIC_ATOM2, 0x4344},  // FTDI
	{"Aeris",    "Manta",               DC_FAMILY_OCEANIC_ATOM2, 0x4345},  // FTDI
	{"Aeris",    "XR-1 NX",             DC_FAMILY_OCEANIC_ATOM2, 0x4346},  // FTDI
	{"Oceanic",  "Datamask",            DC_FAMILY_OCEANIC_ATOM2, 0x4347},  // FTDI
	{"Aeris",    "Compumask",           DC_FAMILY_OCEANIC_ATOM2, 0x4348},  // FTDI
	{"Aeris",    "F10",                 DC_FAMILY_OCEANIC_ATOM2, 0x434D},  // FTDI
	{"Oceanic",  "OC1",                 DC_FAMILY_OCEANIC_ATOM2, 0x434E},  // FTDI
	{"Sherwood", "Wisdom 2",            DC_FAMILY_OCEANIC_ATOM2, 0x4350},  // FTDI
	{"Sherwood", "Insight 2",           DC_FAMILY_OCEANIC_ATOM2, 0x4353},  // FTDI
	{"Genesis",  "React Pro White",     DC_FAMILY_OCEANIC_ATOM2, 0x4354},  // FTDI
	{"Tusa",     "Element II (IQ-750)", DC_FAMILY_OCEANIC_ATOM2, 0x4357},  // FTDI
	{"Oceanic",  "Veo 1.0",             DC_FAMILY_OCEANIC_ATOM2, 0x4358},  // FTDI
	{"Oceanic",  "Veo 2.0",             DC_FAMILY_OCEANIC_ATOM2, 0x4359},  // FTDI
	{"Oceanic",  "Veo 3.0",             DC_FAMILY_OCEANIC_ATOM2, 0x435A},  // FTDI
	{"Tusa",     "Zen (IQ-900)",        DC_FAMILY_OCEANIC_ATOM2, 0x4441},  // FTDI
	{"Tusa",     "Zen Air (IQ-950)",    DC_FAMILY_OCEANIC_ATOM2, 0x4442},  // FTDI
	{"Aeris",    "Atmos AI 2",          DC_FAMILY_OCEANIC_ATOM2, 0x4443},  // FTDI
	{"Oceanic",  "Pro Plus 2.1",        DC_FAMILY_OCEANIC_ATOM2, 0x4444},  // FTDI
	{"Oceanic",  "Geo 2.0",             DC_FAMILY_OCEANIC_ATOM2, 0x4446},  // FTDI
	{"Oceanic",  "VT4",                 DC_FAMILY_OCEANIC_ATOM2, 0x4447},  // FTDI
	{"Oceanic",  "OC1",                 DC_FAMILY_OCEANIC_ATOM2, 0x4449},  // FTDI
	{"Beuchat",  "Voyager 2G",          DC_FAMILY_OCEANIC_ATOM2, 0x444B},  // FTDI
	{"Oceanic",  "Atom 3.0",            DC_FAMILY_OCEANIC_ATOM2, 0x444C},  // FTDI
	{"Hollis",   "DG03",                DC_FAMILY_OCEANIC_ATOM2, 0x444D},  // FTDI
	{"Oceanic",  "OCS",                 DC_FAMILY_OCEANIC_ATOM2, 0x4450},  // FTDI
	{"Oceanic",  "OC1",                 DC_FAMILY_OCEANIC_ATOM2, 0x4451},  // FTDI
	{"Oceanic",  "VT 4.1",              DC_FAMILY_OCEANIC_ATOM2, 0x4452},  // FTDI
	{"Aeris",    "Epic",                DC_FAMILY_OCEANIC_ATOM2, 0x4453},  // FTDI
	{"Aeris",    "Elite T3",            DC_FAMILY_OCEANIC_ATOM2, 0x4455},  // FTDI
	{"Oceanic",  "Atom 3.1",            DC_FAMILY_OCEANIC_ATOM2, 0x4456},  // FTDI
	{"Aeris",    "A300 AI",             DC_FAMILY_OCEANIC_ATOM2, 0x4457},  // FTDI
	{"Sherwood", "Wisdom 3",            DC_FAMILY_OCEANIC_ATOM2, 0x4458},  // FTDI
	{"Aeris",    "A300",                DC_FAMILY_OCEANIC_ATOM2, 0x445A},  // FTDI
	{"Hollis",   "TX1",                 DC_FAMILY_OCEANIC_ATOM2, 0x4542},  // FTDI
	{"Beuchat",  "Mundial 2",           DC_FAMILY_OCEANIC_ATOM2, 0x4543},  // FTDI
	{"Sherwood", "Amphos",              DC_FAMILY_OCEANIC_ATOM2, 0x4545},  // FTDI
	{"Sherwood", "Amphos Air",          DC_FAMILY_OCEANIC_ATOM2, 0x4546},  // FTDI
	{"Oceanic",  "Pro Plus 3",          DC_FAMILY_OCEANIC_ATOM2, 0x4548},  // FTDI
	{"Aeris",    "F11",                 DC_FAMILY_OCEANIC_ATOM2, 0x4549},  // FTDI
	{"Oceanic",  "OCi",                 DC_FAMILY_OCEANIC_ATOM2, 0x454B},  // FTDI
	{"Aeris",    "A300CS",              DC_FAMILY_OCEANIC_ATOM2, 0x454C},  // FTDI
	{"Beuchat",  "Mundial 3",           DC_FAMILY_OCEANIC_ATOM2, 0x4550},  // FTDI
	{"Oceanic",  "F10",                 DC_FAMILY_OCEANIC_ATOM2, 0x4553},  // FTDI
	{"Oceanic",  "F11",                 DC_FAMILY_OCEANIC_ATOM2, 0x4554},  // FTDI
	{"Subgear",  "XP-Air",              DC_FAMILY_OCEANIC_ATOM2, 0x4555},  // FTDI
	{"Sherwood", "Vision",              DC_FAMILY_OCEANIC_ATOM2, 0x4556},  // FTDI
	{"Oceanic",  "VTX",                 DC_FAMILY_OCEANIC_ATOM2, 0x4557},  // FTDI
	{"Aqualung", "i300",                DC_FAMILY_OCEANIC_ATOM2, 0x4559},  // FTDI
	{"Aqualung", "i750TC",              DC_FAMILY_OCEANIC_ATOM2, 0x455A},  // FTDI
	{"Aqualung", "i450T",               DC_FAMILY_OCEANIC_ATOM2, 0x4641},  // FTDI
	{"Aqualung", "i550",                DC_FAMILY_OCEANIC_ATOM2, 0x4642},  // FTDI
	/* Mares Nemo */
	{"Mares", "Nemo",         DC_FAMILY_MARES_NEMO, 0},
	{"Mares", "Nemo Steel",   DC_FAMILY_MARES_NEMO, 0},
	{"Mares", "Nemo Titanium",DC_FAMILY_MARES_NEMO, 0},
	{"Mares", "Nemo Excel",   DC_FAMILY_MARES_NEMO, 17},
	{"Mares", "Nemo Apneist", DC_FAMILY_MARES_NEMO, 18},
	/* Mares Puck */
	{"Mares", "Puck",      DC_FAMILY_MARES_PUCK, 7},
	{"Mares", "Puck Air",  DC_FAMILY_MARES_PUCK, 19},
	{"Mares", "Nemo Air",  DC_FAMILY_MARES_PUCK, 4},
	{"Mares", "Nemo Wide", DC_FAMILY_MARES_PUCK, 1},
	/* Mares Darwin */
	{"Mares", "Darwin",     DC_FAMILY_MARES_DARWIN , 0},
	{"Mares", "M1",         DC_FAMILY_MARES_DARWIN , 0},
	{"Mares", "M2",         DC_FAMILY_MARES_DARWIN , 0},
	{"Mares", "Darwin Air", DC_FAMILY_MARES_DARWIN , 1},
	{"Mares", "Airlab",     DC_FAMILY_MARES_DARWIN , 1},
	/* Mares Icon HD */
	{"Mares", "Matrix",            DC_FAMILY_MARES_ICONHD , 0x0F},
	{"Mares", "Smart",             DC_FAMILY_MARES_ICONHD , 0x000010},
	{"Mares", "Smart Apnea",       DC_FAMILY_MARES_ICONHD , 0x010010},
	{"Mares", "Icon HD",           DC_FAMILY_MARES_ICONHD , 0x14},
	{"Mares", "Icon HD Net Ready", DC_FAMILY_MARES_ICONHD , 0x15},
	{"Mares", "Puck Pro",          DC_FAMILY_MARES_ICONHD , 0x18},
	{"Mares", "Nemo Wide 2",       DC_FAMILY_MARES_ICONHD , 0x19},
	{"Mares", "Puck 2",            DC_FAMILY_MARES_ICONHD , 0x1F},
	{"Mares", "Quad",              DC_FAMILY_MARES_ICONHD , 0x29},
	/* Heinrichs Weikamp */
	{"Heinrichs Weikamp", "OSTC",     DC_FAMILY_HW_OSTC, 0},  // FTDI
	{"Heinrichs Weikamp", "OSTC Mk2", DC_FAMILY_HW_OSTC, 1},  // FTDI
	{"Heinrichs Weikamp", "OSTC 2N",  DC_FAMILY_HW_OSTC, 2},  // FTDI
	{"Heinrichs Weikamp", "OSTC 2C",  DC_FAMILY_HW_OSTC, 3},  // FTDI
	{"Heinrichs Weikamp", "Frog",     DC_FAMILY_HW_FROG, 0},  // FTDI
	{"Heinrichs Weikamp", "OSTC 2",     DC_FAMILY_HW_OSTC3, 0x11},  // FTDI
	{"Heinrichs Weikamp", "OSTC 2",     DC_FAMILY_HW_OSTC3, 0x13},  // FTDI
	{"Heinrichs Weikamp", "OSTC 2",     DC_FAMILY_HW_OSTC3, 0x1B},  // FTDI
	{"Heinrichs Weikamp", "OSTC 3",     DC_FAMILY_HW_OSTC3, 0x0A},  // FTDI
	{"Heinrichs Weikamp", "OSTC 3+",    DC_FAMILY_HW_OSTC3, 0x13},  // FTDI // BT
	{"Heinrichs Weikamp", "OSTC 3+",    DC_FAMILY_HW_OSTC3, 0x1A},  // FTDI // BT
	{"Heinrichs Weikamp", "OSTC 4",     DC_FAMILY_HW_OSTC3, 0x3B},  // BT
	{"Heinrichs Weikamp", "OSTC cR",    DC_FAMILY_HW_OSTC3, 0x05},  // FTDI
	{"Heinrichs Weikamp", "OSTC cR",    DC_FAMILY_HW_OSTC3, 0x07},  // FTDI
	{"Heinrichs Weikamp", "OSTC Sport", DC_FAMILY_HW_OSTC3, 0x12},  // FTDI // BT
	{"Heinrichs Weikamp", "OSTC Sport", DC_FAMILY_HW_OSTC3, 0x13},  // FTDI // BT
	/* Cressi Edy */
	{"Tusa",   "IQ-700", DC_FAMILY_CRESSI_EDY, 0x05},
	{"Cressi", "Edy",    DC_FAMILY_CRESSI_EDY, 0x08},
	/* Cressi Leonardo */
	{"Cressi", "Leonardo", DC_FAMILY_CRESSI_LEONARDO, 1},
	{"Cressi", "Giotto",   DC_FAMILY_CRESSI_LEONARDO, 4},
	{"Cressi", "Newton",   DC_FAMILY_CRESSI_LEONARDO, 5},
	{"Cressi", "Drake",    DC_FAMILY_CRESSI_LEONARDO, 6},
	/* Zeagle N2iTiON3 */
	{"Zeagle",   "N2iTiON3",   DC_FAMILY_ZEAGLE_N2ITION3, 0},
	{"Apeks",    "Quantum X",  DC_FAMILY_ZEAGLE_N2ITION3, 0},
	{"Dive Rite", "NiTek Trio", DC_FAMILY_ZEAGLE_N2ITION3, 0},
	{"Scubapro", "XTender 5",  DC_FAMILY_ZEAGLE_N2ITION3, 0},
	/* Atomic Aquatics Cobalt */
#ifdef HAVE_LIBUSB
	{"Atomic Aquatics", "Cobalt", DC_FAMILY_ATOMICS_COBALT, 0},
	{"Atomic Aquatics", "Cobalt 2", DC_FAMILY_ATOMICS_COBALT, 2},
#endif
	/* Shearwater Predator */
	{"Shearwater", "Predator", DC_FAMILY_SHEARWATER_PREDATOR, 2},  // BT
	/* Shearwater Petrel family */
	{"Shearwater", "Petrel",    DC_FAMILY_SHEARWATER_PETREL, 3},  // BT
	{"Shearwater", "Petrel 2",  DC_FAMILY_SHEARWATER_PETREL, 4},  // BT
	{"Shearwater", "Nerd",      DC_FAMILY_SHEARWATER_PETREL, 5},  // BT
	{"Shearwater", "Perdix",    DC_FAMILY_SHEARWATER_PETREL, 6},  // BT
	{"Shearwater", "Perdix AI", DC_FAMILY_SHEARWATER_PETREL, 7},  // BLE
	/* Dive Rite NiTek Q */
	{"Dive Rite", "NiTek Q",   DC_FAMILY_DIVERITE_NITEKQ, 0},
	/* Citizen Hyper Aqualand */
	{"Citizen", "Hyper Aqualand", DC_FAMILY_CITIZEN_AQUALAND, 0},
	/* DiveSystem iDive */
	{"DiveSystem", "Orca",          DC_FAMILY_DIVESYSTEM_IDIVE, 0x02},
	{"DiveSystem", "iDive Pro",     DC_FAMILY_DIVESYSTEM_IDIVE, 0x03},
	{"DiveSystem", "iDive DAN",     DC_FAMILY_DIVESYSTEM_IDIVE, 0x04},
	{"DiveSystem", "iDive Tech",    DC_FAMILY_DIVESYSTEM_IDIVE, 0x05},
	{"DiveSystem", "iDive Reb",     DC_FAMILY_DIVESYSTEM_IDIVE, 0x06},
	{"DiveSystem", "iDive Stealth", DC_FAMILY_DIVESYSTEM_IDIVE, 0x07},
	{"DiveSystem", "iDive Free",    DC_FAMILY_DIVESYSTEM_IDIVE, 0x08},
	{"DiveSystem", "iDive Easy",    DC_FAMILY_DIVESYSTEM_IDIVE, 0x09},
	{"DiveSystem", "iDive X3M",     DC_FAMILY_DIVESYSTEM_IDIVE, 0x0A},
	{"DiveSystem", "iDive Deep",    DC_FAMILY_DIVESYSTEM_IDIVE, 0x0B},
	{"DiveSystem", "iX3M Easy",     DC_FAMILY_DIVESYSTEM_IDIVE, 0x22},
	{"DiveSystem", "iX3M Deep",     DC_FAMILY_DIVESYSTEM_IDIVE, 0x23},
	{"DiveSystem", "iX3M Tech+",    DC_FAMILY_DIVESYSTEM_IDIVE, 0x24},
	{"DiveSystem", "iX3M Reb",      DC_FAMILY_DIVESYSTEM_IDIVE, 0x25},
	{"DiveSystem", "iX3M Pro Easy",  DC_FAMILY_DIVESYSTEM_IDIVE, 0x32},
	{"DiveSystem", "iX3M Pro Deep",  DC_FAMILY_DIVESYSTEM_IDIVE, 0x34},
	{"DiveSystem", "iX3M Pro Tech+", DC_FAMILY_DIVESYSTEM_IDIVE, 0x35},
	{"DiveSystem", "iDive2 Free",    DC_FAMILY_DIVESYSTEM_IDIVE, 0x40},
	{"DiveSystem", "iDive2 Easy",    DC_FAMILY_DIVESYSTEM_IDIVE, 0x42},
	{"DiveSystem", "iDive2 Deep",    DC_FAMILY_DIVESYSTEM_IDIVE, 0x44},
	{"DiveSystem", "iDive2 Tech+",   DC_FAMILY_DIVESYSTEM_IDIVE, 0x45},
	/* Cochran Commander */
	{"Cochran", "Commander I",	DC_FAMILY_COCHRAN_COMMANDER, 0},
	{"Cochran", "Commander II",	DC_FAMILY_COCHRAN_COMMANDER, 1},
	{"Cochran", "EMC-14",		DC_FAMILY_COCHRAN_COMMANDER, 2},
	{"Cochran", "EMC-16",		DC_FAMILY_COCHRAN_COMMANDER, 3},
	{"Cochran", "EMC-20H",		DC_FAMILY_COCHRAN_COMMANDER, 4},
};

typedef struct dc_descriptor_iterator_t {
	dc_iterator_t base;
	size_t current;
} dc_descriptor_iterator_t;

static dc_status_t dc_descriptor_iterator_next (dc_iterator_t *iterator, void *item);
static dc_status_t dc_descriptor_iterator_free (dc_iterator_t *iterator);

static const dc_iterator_vtable_t dc_descriptor_iterator_vtable = {
	dc_descriptor_iterator_free,
	dc_descriptor_iterator_next
};

dc_status_t
dc_descriptor_iterator (dc_iterator_t **out)
{
	dc_descriptor_iterator_t *iterator = NULL;

	if (out == NULL)
		return DC_STATUS_INVALIDARGS;

	iterator = (dc_descriptor_iterator_t *) malloc (sizeof (dc_descriptor_iterator_t));
	if (iterator == NULL)
		return DC_STATUS_NOMEMORY;

	iterator->base.vtable = &dc_descriptor_iterator_vtable;
	iterator->current = 0;

	*out = (dc_iterator_t *) iterator;

	return DC_STATUS_SUCCESS;
}

static dc_status_t
dc_descriptor_iterator_free (dc_iterator_t *iterator)
{
	free (iterator);

	return DC_STATUS_SUCCESS;
}

static dc_status_t
dc_descriptor_iterator_next (dc_iterator_t *abstract, void *out)
{
	dc_descriptor_iterator_t *iterator = (dc_descriptor_iterator_t *) abstract;
	dc_descriptor_t **item = (dc_descriptor_t **) out;

	if (iterator->current >= C_ARRAY_SIZE (g_descriptors))
		return DC_STATUS_DONE;

	/*
	 * The explicit cast from a const to a non-const pointer is safe here. The
	 * public interface doesn't support write access, and therefore descriptor
	 * objects are always read-only. However, the cast allows to return a direct
	 * reference to the entries in the table, avoiding the overhead of
	 * allocating (and freeing) memory for a deep copy.
	 */
	*item = (dc_descriptor_t *) &g_descriptors[iterator->current++];

	return DC_STATUS_SUCCESS;
}

void
dc_descriptor_free (dc_descriptor_t *descriptor)
{
	return;
}

const char *
dc_descriptor_get_vendor (dc_descriptor_t *descriptor)
{
	if (descriptor == NULL)
		return NULL;

	return descriptor->vendor;
}

const char *
dc_descriptor_get_product (dc_descriptor_t *descriptor)
{
	if (descriptor == NULL)
		return NULL;

	return descriptor->product;
}

dc_family_t
dc_descriptor_get_type (dc_descriptor_t *descriptor)
{
	if (descriptor == NULL)
		return DC_FAMILY_NULL;

	return descriptor->type;
}

unsigned int
dc_descriptor_get_model (dc_descriptor_t *descriptor)
{
	if (descriptor == NULL)
		return 0;

	return descriptor->model;
}

unsigned int
dc_descriptor_get_serial (dc_descriptor_t *descriptor)
{
	if (descriptor == NULL)
		return 0;

	return descriptor->serial;
}

dc_transport_t
dc_descriptor_get_transport (dc_descriptor_t *descriptor)
{
	if (descriptor == NULL)
		return DC_TRANSPORT_NONE;

	if (descriptor->type == DC_FAMILY_ATOMICS_COBALT)
		return DC_TRANSPORT_USB;
	else if (descriptor->type == DC_FAMILY_SUUNTO_EONSTEEL)
<<<<<<< HEAD
		return DC_TRANSPORT_USB;
	else if (descriptor->type == DC_FAMILY_SCUBAPRO_G2)
		return DC_TRANSPORT_USB;
=======
		return DC_TRANSPORT_USBHID;
	else if (descriptor->type == DC_FAMILY_UWATEC_G2)
		return DC_TRANSPORT_USBHID;
>>>>>>> b8b94c46
	else if (descriptor->type == DC_FAMILY_UWATEC_SMART)
		return DC_TRANSPORT_IRDA;
	else
		return DC_TRANSPORT_SERIAL;
}<|MERGE_RESOLUTION|>--- conflicted
+++ resolved
@@ -99,7 +99,6 @@
 	/* Suunto EON Steel */
 #ifdef USBHID
 	{"Suunto", "EON Steel", DC_FAMILY_SUUNTO_EONSTEEL, 0},  // BLE
-	{"Scubapro", "G2", DC_FAMILY_SCUBAPRO_G2, 0x11},        // BLE
 #endif
 	/* Uwatec Aladin */
 	{"Uwatec", "Aladin Air Twin",     DC_FAMILY_UWATEC_ALADIN, 0x1C},  // FTDI
@@ -139,7 +138,7 @@
 	{"Scubapro", "Mantis 2",    DC_FAMILY_UWATEC_MERIDIAN, 0x26},
 	/* Scubapro G2 */
 #ifdef USBHID
-	{"Scubapro", "G2",          DC_FAMILY_UWATEC_G2, 0x32},
+	{"Scubapro", "G2",          DC_FAMILY_UWATEC_G2, 0x32},	// BLE
 #endif
 	/* Reefnet */
 	{"Reefnet", "Sensus",       DC_FAMILY_REEFNET_SENSUS, 1},
@@ -446,15 +445,9 @@
 	if (descriptor->type == DC_FAMILY_ATOMICS_COBALT)
 		return DC_TRANSPORT_USB;
 	else if (descriptor->type == DC_FAMILY_SUUNTO_EONSTEEL)
-<<<<<<< HEAD
-		return DC_TRANSPORT_USB;
-	else if (descriptor->type == DC_FAMILY_SCUBAPRO_G2)
-		return DC_TRANSPORT_USB;
-=======
 		return DC_TRANSPORT_USBHID;
 	else if (descriptor->type == DC_FAMILY_UWATEC_G2)
 		return DC_TRANSPORT_USBHID;
->>>>>>> b8b94c46
 	else if (descriptor->type == DC_FAMILY_UWATEC_SMART)
 		return DC_TRANSPORT_IRDA;
 	else
