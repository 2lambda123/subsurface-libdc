--- conflicted
+++ resolved
@@ -118,21 +118,14 @@
 	DC_FAMILY_DEEPSIX_EXCURSION = (19 << 16),
 	/* Seac Screen */
 	DC_FAMILY_SEAC_SCREEN = (20 << 16),
-<<<<<<< HEAD
+	/* Deepblu Cosmiq */
+	DC_FAMILY_DEEPBLU_COSMIQ = (21 << 16),
+	/* Oceans S1 */
+	DC_FAMILY_OCEANS_S1 = (22 << 16),
 
 	// Not merged upstream yet
 	/* Garmin */
 	DC_FAMILY_GARMIN = (100 << 16),
-	/* Deepblu */
-	DC_FAMILY_DEEPBLU = (101 << 16),
-	/* Oceans S1 */
-	DC_FAMILY_OCEANS_S1 = (102 << 16),
-=======
-	/* Deepblu Cosmiq */
-	DC_FAMILY_DEEPBLU_COSMIQ = (21 << 16),
-	/* Oceans S1 */
-	DC_FAMILY_OCEANS_S1 = (22 << 16),
->>>>>>> 255a2dbb
 } dc_family_t;
 
 #ifdef __cplusplus
